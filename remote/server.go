--- conflicted
+++ resolved
@@ -83,53 +83,12 @@
 	}
 	log.Info("validated client connection: ", session.Name)
 
-<<<<<<< HEAD
 	//Client is now validated, move on
 	for r.Context().Err() == nil {
 		var msg Message
 		err := session.in.Decode(&msg)
 		if err != nil {
 			log.Error("failed receiving message: ", err)
-=======
-	if !c.validated {
-		if msg.Name == ResponseIdentify {
-			buf := bytes.NewBuffer(msg.Payload)
-			decoder := gob.NewDecoder(buf)
-			var sig = &util.ECDSASignature{}
-			err := decoder.Decode(sig)
-			if err != nil {
-				log.Error("Unable to parse IdentifyCardResponse", err.Error())
-				return
-			}
-			key, err := util.ParseECCPubKey(c.certificate.PubKey)
-			if err != nil {
-				log.Error("Unable to parse pubkey from certificate", err.Error())
-				return
-			}
-			if !ecdsa.Verify(key, c.challengeNonce[:], sig.R, sig.S) {
-				log.Error("unable to verify card challenge")
-				return
-			}
-			c.validated = true
-			hexString := util.ECCPubKeyToHexString(key)
-			name := hexString[:16]
-			c.Name = name
-			clientSessions[name] = c
-			c.sender.Encode(Message{
-				Name:    MessageIdentifiedWithServer,
-				Payload: []byte(name),
-			})
-			return
-		} else {
-			if c.challengeNonce == [32]byte{} {
-				_, err := rand.Reader.Read(c.challengeNonce[:])
-				if err != nil {
-					log.Errorf("Error generating challenge: %s", err.Error())
-					return
-				}
-			}
-			c.RequestIdentify()
->>>>>>> 3335db17
 			return
 		}
 		log.Debugf("received %v message with payload: % X\n", msg.Name, msg.Payload)
@@ -192,7 +151,7 @@
 		log.Error("failed to receive IDENTIFY_CARD response: ", err)
 	}
 	log.Infof("received sig from identifyResponse: %+v", sig)
-	key, err := util.ParseECDSAPubKey(c.certificate.PubKey)
+	key, err := util.ParseECCPubKey(c.certificate.PubKey)
 	if err != nil {
 		log.Error("Unable to parse pubkey from certificate", err.Error())
 		return false, err
@@ -204,7 +163,7 @@
 
 	//Cert has been validated, register clientSession with server and grab card name
 	c.validated = true
-	hexString := util.ECDSAPubKeyToHexString(key)
+	hexString := util.ECCPubKeyToHexString(key)
 	name := hexString[:16]
 	c.Name = name
 	clientSessions[name] = c
