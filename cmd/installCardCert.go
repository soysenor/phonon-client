/*
Copyright © 2021 NAME HERE <EMAIL ADDRESS>

Licensed under the Apache License, Version 2.0 (the "License");
you may not use this file except in compliance with the License.
You may obtain a copy of the License at

    http://www.apache.org/licenses/LICENSE-2.0

Unless required by applicable law or agreed to in writing, software
distributed under the License is distributed on an "AS IS" BASIS,
WITHOUT WARRANTIES OR CONDITIONS OF ANY KIND, either express or implied.
See the License for the specific language governing permissions and
limitations under the License.
*/
package cmd

import (
	"bufio"
	"crypto/ecdsa"
	"crypto/rand"
	"crypto/sha256"
	"fmt"
	"log"
	"math/big"
	"os"
	"strconv"
	"strings"

	"github.com/GridPlus/phonon-client/card"
	yubihsm "github.com/certusone/yubihsm-go"
	"github.com/certusone/yubihsm-go/commands"
	"github.com/certusone/yubihsm-go/connector"
	"github.com/ebfe/scard"
	"github.com/ethereum/go-ethereum/crypto/secp256k1"
	"github.com/spf13/cobra"
	"golang.org/x/crypto/ssh/terminal"
)

// installCardCertCmd represents the installCardCert command
var installCardCertCmd = &cobra.Command{
	Use:   "installCert",
	Short: "This is to sign and install a certificate to the card",
	Run: func(cmd *cobra.Command, args []string) {
		InstallCardCommand() //todo rename this
	},
}

var (
	useDemoKey      bool
	yubikeySlot     string
	yubikeyPass     string
	usePhononApplet bool
)

func init() {
	rootCmd.AddCommand(installCardCertCmd)

	installCardCertCmd.Flags().BoolVarP(&useDemoKey, "demo", "d", false, "Use the demo key to sign -- insecure for demo purposes only")

	installCardCertCmd.Flags().StringVarP(&yubikeySlot, "slot", "s", "", "Slot in which the signing ubikey is insterted") //this is taken in as a string to allow for a nil value instead of 0 value
	installCardCertCmd.Flags().StringVarP(&yubikeyPass, "pass", "", "", "Ubikey Password")
	// Here you will define your flags and configuration settings.

	// Cobra supports Persistent Flags which will work for this command
	// and all subcommands, e.g.:
	// installCardCertCmd.PersistentFlags().String("foo", "", "A help for foo")

	// Cobra supports local flags which will only run when this command
	// is called directly, e.g.:
	// installCardCertCmd.Flags().BoolP("toggle", "t", false, "Help message for toggle")
}

func InstallCardCommand() {
	var signKeyFunc func([]byte) ([]byte, error)
	// Determine Signing Key
	if useDemoKey {
		fmt.Println("Using Demo Key!")
		signKeyFunc = SignWithDemoKey
	} else {
		//gather information for ubikey signing
		var yubikeySlotInt int
		yubikeySlotInt, err := strconv.Atoi(yubikeySlot)
		if err != nil {
			fmt.Println("Please enter the yubikey slot: ")
			reader := bufio.NewReader(os.Stdin)
			input, err := reader.ReadString('\n')
			if err != nil {
				return
			}
			input = strings.TrimSuffix(input, "\n")
			yubikeySlotInt, err = strconv.Atoi(input)
		}
		if yubikeyPass == "" {
			fmt.Println("Please enter the yubikey password:")
			passBytes, err := terminal.ReadPassword(0)
			if err != nil {
				log.Fatalf("Unable to retrieve password from console: %s", err.Error())
			}
			yubikeyPass = string(passBytes)
		}

		signKeyFunc = SignWithYubikeyFunc(yubikeySlotInt, yubikeyPass)
	}

	// Select Card if multiple. Otherwise go with first one or error out
	cs, err := scConnectInteractive()
	if err != nil {
		log.Fatalf("Unable to connect to card: %s", err.Error())
	}
	err = cs.InstallCertificate(signKeyFunc)
	if err != nil{
		log.Fatalf("Unable to Install Certificate: %s", err.Error())
	}
<<<<<<< HEAD

	// Append CA Signature to certificate
	signedCert := append(cardCertificate, sig...)

	//Substitute actual certificate length in certificate header
	signedCert[1] = byte(len(signedCert))

	// Install Certificate into Safecard applet
	err = cs.InstallCertificate(signedCert)
	if err != nil {
		log.Fatalf("Unable to install Certificate to card: %s", err.Error())
=======
>>>>>>> bb88a462
	}

func SignWithYubikeyFunc(slot int, password string) func([]byte) ([]byte, error) {
	return func(cert []byte) ([]byte, error) {

		c := connector.NewHTTPConnector("localhost:1234")
		sm, err := yubihsm.NewSessionManager(c, 1, "password")
		if err != nil {
			panic(err)
		}

		digest := sha256.Sum256(cert)
		uint16slot := uint16(slot)
		cmd, err := commands.CreateSignDataEcdsaCommand(uint16slot, digest[:])
		if err != nil {
			return []byte{}, err
		}
		res, err := sm.SendEncryptedCommand(cmd)
		if err != nil {
			return []byte{}, err
		}

		return res.(*commands.SignDataEddsaResponse).Signature, nil
	}
}

func SignWithDemoKey(cert []byte) ([]byte, error) {
	demoKey := []byte{
		0x03, 0x8D, 0x01, 0x08, 0x90, 0x00, 0x00, 0x00,
		0x10, 0xAA, 0x82, 0x07, 0x09, 0x80, 0x00, 0x00,
		0x01, 0xBB, 0x03, 0x06, 0x90, 0x08, 0x35, 0xF9,
		0x10, 0xCC, 0x04, 0x85, 0x09, 0x00, 0x00, 0x91,
	}
	var key ecdsa.PrivateKey

	// print("signing with demo key")
	key.D = new(big.Int).SetBytes(demoKey)
	key.PublicKey.Curve = secp256k1.S256()
	key.PublicKey.X, key.PublicKey.Y = key.PublicKey.Curve.ScalarBaseMult(key.D.Bytes())
	digest := sha256.Sum256(cert)
	ret, err := key.Sign(rand.Reader, digest[:], nil)
	if err != nil {
		return []byte{}, err
	}
	print("finished signing")
	return ret, nil

}

func scConnectInteractive() (*card.PhononCommandSet, error){
	ctx, err := scard.EstablishContext()
	if err != nil {
		log.Fatalf("Unable to establish Smart Card context: %s", err.Error())
		return nil, err
	}

	readers, err := ctx.ListReaders()
	if err != nil {
		log.Fatalf("Unable to list readers: %s", err.Error())
		return nil, err
	}
	if len(readers) == 0{
		return nil, card.ErrReaderNotFound
	}else if len(readers) == 1{
		return card.ConnectWithContext(ctx, 0)	
	}else{
		fmt.Println("Please Select the index of the  card you wish to use:")
		for i, reader := range(readers){
			fmt.Printf("%d: %s", i, string(reader))
		}
		reader := bufio.NewReader(os.Stdin)
		cardIndexStr, err := reader.ReadString('\n')
		cardIndexStr = strings.Trim(cardIndexStr,"\n")
		if err != nil{
			return nil, err
		}
		cardIndexInt, err := strconv.Atoi(cardIndexStr)
		if err != nil{
			return nil, err
		}
		return card.ConnectWithContext(ctx, cardIndexInt)
	}
}<|MERGE_RESOLUTION|>--- conflicted
+++ resolved
@@ -108,25 +108,12 @@
 	if err != nil {
 		log.Fatalf("Unable to connect to card: %s", err.Error())
 	}
+
 	err = cs.InstallCertificate(signKeyFunc)
-	if err != nil{
+	if err != nil {
 		log.Fatalf("Unable to Install Certificate: %s", err.Error())
 	}
-<<<<<<< HEAD
-
-	// Append CA Signature to certificate
-	signedCert := append(cardCertificate, sig...)
-
-	//Substitute actual certificate length in certificate header
-	signedCert[1] = byte(len(signedCert))
-
-	// Install Certificate into Safecard applet
-	err = cs.InstallCertificate(signedCert)
-	if err != nil {
-		log.Fatalf("Unable to install Certificate to card: %s", err.Error())
-=======
->>>>>>> bb88a462
-	}
+}
 
 func SignWithYubikeyFunc(slot int, password string) func([]byte) ([]byte, error) {
 	return func(cert []byte) ([]byte, error) {
@@ -175,7 +162,7 @@
 
 }
 
-func scConnectInteractive() (*card.PhononCommandSet, error){
+func scConnectInteractive() (*card.PhononCommandSet, error) {
 	ctx, err := scard.EstablishContext()
 	if err != nil {
 		log.Fatalf("Unable to establish Smart Card context: %s", err.Error())
@@ -187,23 +174,23 @@
 		log.Fatalf("Unable to list readers: %s", err.Error())
 		return nil, err
 	}
-	if len(readers) == 0{
+	if len(readers) == 0 {
 		return nil, card.ErrReaderNotFound
-	}else if len(readers) == 1{
-		return card.ConnectWithContext(ctx, 0)	
-	}else{
+	} else if len(readers) == 1 {
+		return card.ConnectWithContext(ctx, 0)
+	} else {
 		fmt.Println("Please Select the index of the  card you wish to use:")
-		for i, reader := range(readers){
+		for i, reader := range readers {
 			fmt.Printf("%d: %s", i, string(reader))
 		}
 		reader := bufio.NewReader(os.Stdin)
 		cardIndexStr, err := reader.ReadString('\n')
-		cardIndexStr = strings.Trim(cardIndexStr,"\n")
-		if err != nil{
+		cardIndexStr = strings.Trim(cardIndexStr, "\n")
+		if err != nil {
 			return nil, err
 		}
 		cardIndexInt, err := strconv.Atoi(cardIndexStr)
-		if err != nil{
+		if err != nil {
 			return nil, err
 		}
 		return card.ConnectWithContext(ctx, cardIndexInt)
