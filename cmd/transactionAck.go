/*
Copyright © 2021 NAME HERE <EMAIL ADDRESS>

Licensed under the Apache License, Version 2.0 (the "License");
you may not use this file except in compliance with the License.
You may obtain a copy of the License at

    http://www.apache.org/licenses/LICENSE-2.0

Unless required by applicable law or agreed to in writing, software
distributed under the License is distributed on an "AS IS" BASIS,
WITHOUT WARRANTIES OR CONDITIONS OF ANY KIND, either express or implied.
See the License for the specific language governing permissions and
limitations under the License.
*/
package cmd

import (
	"fmt"

	"github.com/GridPlus/phonon-client/card"
	"github.com/spf13/cobra"
)

// transactionAckCmd represents the transactionAck command
var transactionAckCmd = &cobra.Command{
	Use:   "transactionAck",
	Short: "Acknowledge a phonon transaction has been completed.",
	Long: `Acknowledge a phonon transaction has been completed so that
	the card can clean up intermediate data that may have been held during
	the transaction session`,
	Run: func(cmd *cobra.Command, args []string) {
		transactionAck()
	},
}

func init() {
	rootCmd.AddCommand(transactionAckCmd)

	// Here you will define your flags and configuration settings.

	// Cobra supports Persistent Flags which will work for this command
	// and all subcommands, e.g.:
	// transactionAckCmd.PersistentFlags().String("foo", "", "A help for foo")

	// Cobra supports local flags which will only run when this command
	// is called directly, e.g.:
	// transactionAckCmd.Flags().BoolP("toggle", "t", false, "Help message for toggle")
}

//Creates a phonon, sends it, and confirms the transaction for testing purposes
func transactionAck() {
	cs, err := card.OpenSecureConnection()
	if err != nil {
		return
	}
	keyIndex, _, err := cs.CreatePhonon()
	if err != nil {
		fmt.Println(err)
	}
	_, err = cs.SendPhonons([]uint16{keyIndex}, false)
	if err != nil {
		fmt.Println(err)
		return
	}
	err = cs.VerifyPIN("111111")
	if err != nil {
<<<<<<< HEAD
		return
	}
	err = cs.TransactionAck([]uint16{1})
=======
		fmt.Println(err)
		return
	}
	err = cs.TransactionAck([]uint16{keyIndex})
>>>>>>> c1907965
	if err != nil {
		fmt.Println(err)
		return
	}
}<|MERGE_RESOLUTION|>--- conflicted
+++ resolved
@@ -65,16 +65,10 @@
 	}
 	err = cs.VerifyPIN("111111")
 	if err != nil {
-<<<<<<< HEAD
-		return
-	}
-	err = cs.TransactionAck([]uint16{1})
-=======
 		fmt.Println(err)
 		return
 	}
 	err = cs.TransactionAck([]uint16{keyIndex})
->>>>>>> c1907965
 	if err != nil {
 		fmt.Println(err)
 		return
