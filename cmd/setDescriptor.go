/*
Copyright © 2021 NAME HERE <EMAIL ADDRESS>

Licensed under the Apache License, Version 2.0 (the "License");
you may not use this file except in compliance with the License.
You may obtain a copy of the License at

    http://www.apache.org/licenses/LICENSE-2.0

Unless required by applicable law or agreed to in writing, software
distributed under the License is distributed on an "AS IS" BASIS,
WITHOUT WARRANTIES OR CONDITIONS OF ANY KIND, either express or implied.
See the License for the specific language governing permissions and
limitations under the License.
*/
package cmd

import (
	"fmt"

	"github.com/GridPlus/phonon-client/card"
	"github.com/GridPlus/phonon-client/model"
	"github.com/spf13/cobra"
)

// setDescriptorCmd represents the setDescriptor command
var setDescriptorCmd = &cobra.Command{
	Use:   "setDescriptor",
	Short: "A brief description of your command",
	Long: `A longer description that spans multiple lines and likely contains examples
and usage of using your command. For example:

Cobra is a CLI library for Go that empowers applications.
This application is a tool to generate the needed files
to quickly create a Cobra application.`,
	Run: func(cmd *cobra.Command, args []string) {
		setDescriptor()
	},
}

func init() {
	rootCmd.AddCommand(setDescriptorCmd)

	// Here you will define your flags and configuration settings.

	// Cobra supports Persistent Flags which will work for this command
	// and all subcommands, e.g.:
	// setDescriptorCmd.PersistentFlags().String("foo", "", "A help for foo")

	// Cobra supports local flags which will only run when this command
	// is called directly, e.g.:
	// setDescriptorCmd.Flags().BoolP("toggle", "t", false, "Help message for toggle")
}

func setDescriptor() {
	cs, err := card.OpenSecureConnection()
	if err != nil {
		return
	}
	err = cs.VerifyPIN("111111")
	if err != nil {
		return
	}

	keyIndex, _, err := cs.CreatePhonon()
	if err != nil {
		fmt.Println("error creating phonon: ", err)
		return
	}

	fmt.Println("sending set descriptor")
<<<<<<< HEAD
	//Create a mock BTC descriptor
=======
>>>>>>> 89822aac
	err = cs.SetDescriptor(keyIndex, model.Ethereum, 100)
	if err != nil {
		fmt.Println("unable to set descriptor")
		return
	}
}<|MERGE_RESOLUTION|>--- conflicted
+++ resolved
@@ -69,10 +69,6 @@
 	}
 
 	fmt.Println("sending set descriptor")
-<<<<<<< HEAD
-	//Create a mock BTC descriptor
-=======
->>>>>>> 89822aac
 	err = cs.SetDescriptor(keyIndex, model.Ethereum, 100)
 	if err != nil {
 		fmt.Println("unable to set descriptor")
