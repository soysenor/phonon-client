--- conflicted
+++ resolved
@@ -19,7 +19,6 @@
 )
 
 type MockCard struct {
-<<<<<<< HEAD
 	Phonons []MockPhonon
 
 	// This is a slice of indeces of deleted phonons. This is to match the insert logic of the card implementation
@@ -32,18 +31,8 @@
 	IdentityPubKey *ecdsa.PublicKey
 	IdentityCert   []byte
 	scPairData     SecureChannelPairingDetails
-=======
-	Phonons         []model.Phonon
-	pin             string
-	pinVerified     bool
-	sc              SecureChannel
-	identityKey     *ecdsa.PrivateKey
-	IdentityPubKey  *ecdsa.PublicKey
-	IdentityCert    []byte
-	scPairData      SecureChannelPairingDetails
 	invoices        map[string][]byte
 	outgoingInvoice Invoice
->>>>>>> bcfa1236
 }
 
 type MockPhonon struct {
@@ -450,13 +439,10 @@
 }
 
 func (c *MockCard) DestroyPhonon(keyIndex uint16) (privKey *ecdsa.PrivateKey, err error) {
-<<<<<<< HEAD
 	index := int(keyIndex)
 	c.deletedPhonons = append(c.deletedPhonons, index)
 	c.Phonons[index].deleted = true
 	return c.Phonons[index].PrivateKey, nil
-=======
-	return &ecdsa.PrivateKey{}, nil
 }
 
 func (c *MockCard) GenerateInvoice() (invoiceData []byte, err error) {
@@ -507,5 +493,4 @@
 	}
 
 	return nil
->>>>>>> bcfa1236
 }