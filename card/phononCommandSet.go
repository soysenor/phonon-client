package card

import (
	"crypto/ecdsa"
	"crypto/rand"
	"crypto/sha256"
	"encoding/asn1"
	"encoding/hex"
	"errors"
	"fmt"
	"io"
	"math/big"

	"github.com/GridPlus/keycard-go"
	"github.com/GridPlus/keycard-go/apdu"
	"github.com/GridPlus/keycard-go/crypto"
	"github.com/GridPlus/keycard-go/globalplatform"
	"github.com/GridPlus/keycard-go/gridplus"
	"github.com/GridPlus/keycard-go/types"
	"github.com/GridPlus/phonon-client/model"
	"github.com/GridPlus/phonon-client/util"
	ethcrypto "github.com/ethereum/go-ethereum/crypto"
	log "github.com/sirupsen/logrus"
)

const (
	StatusSuccess         = 0x9000
	StatusPhononTableFull = 0x6A84
	StatusKeyIndexInvalid = 0x6983
	StatusOutOfMemory     = 0x6F00
	StatusPINNotEntered   = 0x6985
)

var (
	ErrCardUninitialized = errors.New("card uninitialized")
	ErrPhononTableFull   = errors.New("phonon table full")
	ErrKeyIndexInvalid   = errors.New("key index out of valid range")
	ErrOutOfMemory       = errors.New("card out of memory")
	ErrPINNotEntered     = errors.New("valid PIN required")
	ErrUnknown           = errors.New("unknown error")
)

var phononAID = []byte{0xA0, 0x00, 0x00, 0x08, 0x20, 0x00, 0x03, 0x01}

type PhononCommandSet struct {
	c               types.Channel
	sc              *SecureChannel
	ApplicationInfo *types.ApplicationInfo //TODO: Determine if needed
	PairingInfo     *types.PairingInfo
}

func NewPhononCommandSet(c types.Channel) *PhononCommandSet {
	return &PhononCommandSet{
		c:               c,
		sc:              NewSecureChannel(c),
		ApplicationInfo: &types.ApplicationInfo{},
	}
}

//TODO: determine if I should return these values or have the secure channel handle it internally
//Selects the phonon applet for further usage
func (cs *PhononCommandSet) Select() (instanceUID []byte, cardPubKey []byte, cardInitialized bool, err error) {
	cmd := globalplatform.NewCommandSelect(phononAID)
	cmd.SetLe(0)

	log.Debug("sending SELECT apdu")
	resp, err := cs.c.Send(cmd)
	if err != nil {
		log.Error("could not send select command. err: ", err)
		return nil, nil, false, err
	}

	err = cs.checkOK(resp, err)
	if err != nil {
		return nil, nil, false, err
	}
	instanceUID, cardPubKey, err = parseSelectResponse(resp.Data)
	if err != nil && err != ErrCardUninitialized {
		log.Error("error parsing select response. err: ", err)
		return nil, nil, false, err
	}

	//TODO: Use random version GenerateSecret in production
	//Generate secure channel secrets using card's public key
	secretsErr := cs.sc.GenerateSecret(cardPubKey)
	if secretsErr != nil {
		log.Error("could not generate secure channel secrets. err: ", secretsErr)
		return nil, nil, true, secretsErr
	}
	log.Debugf("Pairing generated key: % X\n", cs.sc.RawPublicKey())
	//return ErrCardUninitialized if ParseSelectResponse returns that error code
	if err == ErrCardUninitialized {
		return instanceUID, cardPubKey, false, nil
	}
	return instanceUID, cardPubKey, true, nil
}

func (cs *PhononCommandSet) Pair() error {
	log.Debug("sending PAIR command")
	//Generate random salt and keypair
	clientSalt := make([]byte, 32)
	rand.Read(clientSalt)

	pairingPrivKey, err := ethcrypto.GenerateKey()
	if err != nil {
		log.Error("unable to generate pairing keypair. err: ", err)
		return err
	}
	pairingPubKey := pairingPrivKey.PublicKey

	//Exchange pairing key info with card
	cmd := gridplus.NewAPDUPairStep1(clientSalt, &pairingPubKey)
	resp, err := cs.c.Send(cmd)
	if err != nil {
		log.Error("unable to send Pair Step 1 command. err: ", err)
		return err
	}
	err = checkPairingErrors(1, resp.Sw)
	if err != nil {
		return err
	}
	pairStep1Resp, err := gridplus.ParsePairStep1Response(resp.Data)
	if err != nil {
		log.Error("could not parse pair step 1 response. err: ", err)
		return err
	}

	//Validate card's certificate has valid GridPlus signature
	certValid := gridplus.ValidateCardCertificate(pairStep1Resp.SafecardCert, gridplus.SafecardDevCAPubKey)
	log.Debug("certificate signature valid: ", certValid)
	if !certValid {
		log.Error("unable to verify card certificate.")
		return err
	}
	log.Debug("pair step 2 safecard cert:\n", hex.Dump(pairStep1Resp.SafecardCert.PubKey))

	cardCertPubKey, err := gridplus.ParseCertPubkeyToECDSA(pairStep1Resp.SafecardCert.PubKey)
	if err != nil {
		log.Error("unable to parse certificate public key. err: ", err)
		return err
	}

	pubKeyValid := gridplus.ValidateECCPubKey(cardCertPubKey)
	log.Debug("certificate public key valid: ", pubKeyValid)
	if !pubKeyValid {
		log.Error("card pubkey invalid")
		return err
	}

	//challenge message test
	ecdhSecret := crypto.GenerateECDHSharedSecret(pairingPrivKey, cardCertPubKey)

	secretHashArray := sha256.Sum256(append(clientSalt, ecdhSecret...))
	secretHash := secretHashArray[0:]

	type ECDSASignature struct {
		R, S *big.Int
	}
	signature := &ECDSASignature{}
	_, err = asn1.Unmarshal(pairStep1Resp.SafecardSig, signature)
	if err != nil {
		log.Error("could not unmarshal certificate signature.", err)
		return err
	}

	//validate that card created valid signature over same salted and hashed ecdh secret
	valid := ecdsa.Verify(cardCertPubKey, secretHash, signature.R, signature.S)
	if !valid {
		log.Error("ecdsa sig not valid")
		return errors.New("could not verify shared secret challenge")
	}
	log.Debug("card signature on challenge message valid: ", valid)

	cryptogram := sha256.Sum256(append(pairStep1Resp.SafecardSalt, secretHash...))

	log.Debug("sending pair step 2 cmd")
	cmd = gridplus.NewAPDUPairStep2(cryptogram[0:])
	resp, err = cs.c.Send(cmd)
	if err != nil {
		log.Error("error sending pair step 2 command. err: ", err)
		return err
	}
	err = checkPairingErrors(2, resp.Sw)
	if err != nil {
		return err
	}
	pairStep2Resp, err := gridplus.ParsePairStep2Response(resp.Data)
	if err != nil {
		log.Error("could not parse pair step 2 response. err: ", err)
		return err
	}
	log.Debugf("pairStep2Resp: % X", pairStep2Resp)

	//Derive Pairing Key
	pairingKey := sha256.Sum256(append(pairStep2Resp.Salt, secretHash...))
	log.Debugf("derived pairing key: % X", pairingKey)

	//Store pairing info for use in OpenSecureChannel
	cs.SetPairingInfo(pairingKey[0:], pairStep2Resp.PairingIdx)

	log.Debug("pairing succeeded")
	return nil
}

//checkPairingErrors takes a pairing step, either 1 or 2, and the SW value of the response to return appropriate error messages
//Errors and error codes are defined internally to this function as they are specific to PAIR and do not apply to other commands
func checkPairingErrors(pairingStep int, status uint16) (err error) {
	if pairingStep != 1 && pairingStep != 2 {
		return errors.New("pairing step must be set to 1 or 2 to check pairing errors")
	}
	switch status {
	case 0x9000:
		err = nil
	case 0x6A80:
		err = errors.New("invalid pairing data format")
	case 0x6882:
		err = errors.New("certificate not loaded")
	case 0x6982:
		if pairingStep == 1 {
			err = errors.New("unable to generate secret")
		} else if pairingStep == 2 {
			err = errors.New("client cryptogram verification failed")
		}
	case 0x6A84:
		err = errors.New("all available pairing slots taken")
	case 0x6A86:
		err = errors.New("p1 invalid or first pairing phase was not completed")
	case 0x6985:
		err = errors.New("secure channel is already open")
	case 0x6D00:
		err = errors.New("pin has not been set")
	}

	return err
}

func (cs *PhononCommandSet) SetPairingInfo(key []byte, index int) {
	cs.PairingInfo = &types.PairingInfo{
		Key:   key,
		Index: index,
	}
}

func (cs *PhononCommandSet) Unpair(index uint8) error {
	log.Debug("sending UNPAIR command")
	cmd := keycard.NewCommandUnpair(index)
	resp, err := cs.sc.Send(cmd)
	return cs.checkOK(resp, err)
}

func (cs *PhononCommandSet) OpenSecureChannel() error {
	log.Debug("sending OPEN_SECURE_CHANNEL command")
	if cs.ApplicationInfo == nil {
		return errors.New("cannot open secure channel without setting PairingInfo")
	}

	cmd := keycard.NewCommandOpenSecureChannel(uint8(cs.PairingInfo.Index), cs.sc.RawPublicKey())
	resp, err := cs.c.Send(cmd)
	if err = cs.checkOK(resp, err); err != nil {
		return err
	}

	encKey, macKey, iv := crypto.DeriveSessionKeys(cs.sc.Secret(), cs.PairingInfo.Key, resp.Data)
	cs.sc.Init(iv, encKey, macKey)

	err = cs.mutualAuthenticate()
	if err != nil {
		return err
	}

	return nil
}

func (cs *PhononCommandSet) mutualAuthenticate() error {
	log.Debug("sending MUTUAL_AUTH command")
	data := make([]byte, 32)
	if _, err := rand.Read(data); err != nil {
		return err
	}

	cmd := keycard.NewCommandMutuallyAuthenticate(data)
	resp, err := cs.sc.Send(cmd)

	return cs.checkOK(resp, err)
}

func (cs *PhononCommandSet) Init(pin string) error {
	log.Debug("sending INIT apdu")
	secrets, err := keycard.GenerateSecrets()
	if err != nil {
		log.Error("unable to generate secrets: ", err)
	}

	//Reusing keycard Secrets implementation with PUK removed for now.
	data, err := crypto.OneShotEncrypt(cs.sc.RawPublicKey(), cs.sc.Secret(), append([]byte(pin), secrets.PairingToken()...))
	if err != nil {
		return err
	}
	log.Debug("len of data: ", len(data))
	init := keycard.NewCommandInit(data)
	resp, err := cs.c.Send(init)

	return cs.checkOK(resp, err)
}

func (cs *PhononCommandSet) checkOK(resp *apdu.Response, err error, allowedResponses ...uint16) error {
	if err != nil {
		return err
	}

	if len(allowedResponses) == 0 {
		allowedResponses = []uint16{apdu.SwOK}
	}

	for _, code := range allowedResponses {
		if code == resp.Sw {
			return nil
		}
	}

	return apdu.NewErrBadResponse(resp.Sw, "unexpected response")
}

func (cs *PhononCommandSet) IdentifyCard(nonce []byte) (cardPubKey []byte, cardSig []byte, err error) {
	cmd := NewCommandIdentifyCard(nonce)
	resp, err := cs.c.Send(cmd)
	if err != nil {
		log.Error("could not send identify card command", err)
		return nil, nil, err
	}
	log.Debug("identify card resp:\n", hex.Dump(resp.Data))

	cardPubKey, cardSig, err = parseIdentifyCardResponse(resp.Data)
	if err != nil {
		log.Error("could not parse identify card response: ", err)
		return nil, nil, err
	}

	return cardPubKey, cardSig, nil
}

func (cs *PhononCommandSet) VerifyPIN(pin string) error {
	log.Debug("sending VERIFY_PIN command")
	cmd := NewCommandVerifyPIN(pin)
	resp, err := cs.sc.Send(cmd)
	if err != nil {
		log.Error("could not send VERIFY_PIN command", err)
		return err
	}
	triesRemaining, err := checkVerifyPINErrors(resp.Sw)
	if err != nil {
		log.Error("error verifying pin: ", err)
		log.Error("triesRemaining: ", triesRemaining)
		return err
	}
	return nil
}

func checkVerifyPINErrors(status uint16) (triesRemaining int, err error) {
	if status >= 0x63C0 && status < 0x63D0 {
		triesRemaining = int(status - 0x63C0)
		return triesRemaining, errors.New("incorrect pin")
	}
	return 0, nil
}

func (cs *PhononCommandSet) ChangePIN(pin string) error {
	log.Debug("sending CHANGE_PIN command")
	cmd := NewCommandChangePIN(pin)
	resp, err := cs.sc.Send(cmd)

	return cs.checkOK(resp, err)
}

func (cs *PhononCommandSet) CreatePhonon() (keyIndex uint16, pubKey *ecdsa.PublicKey, err error) {
	log.Debug("sending CREATE_PHONON command")
	cmd := NewCommandCreatePhonon()
	resp, err := cs.sc.Send(cmd) //temp normal channel for testing
	if err != nil {
		log.Error("create phonon command failed: ", err)
		return 0, nil, err
	}
	if err = checkPhononTableErrors(resp.Sw); err != nil {
		return 0, nil, err
	}
	keyIndex, pubKey, err = parseCreatePhononResponse(resp.Data)
	if err != nil {
		return 0, nil, err
	}
	return keyIndex, pubKey, nil
}

//Common error code checks for commands that deal with the phonon table
//CREATE_PHONON, LIST_PHONONS, DESTROY_PHONON, etc.
func checkPhononTableErrors(sw uint16) error {
	switch sw {
	case StatusPhononTableFull:
		return ErrPhononTableFull
	case StatusOutOfMemory:
		return ErrOutOfMemory
	case StatusKeyIndexInvalid:
		return ErrKeyIndexInvalid
	case StatusPINNotEntered:
		return ErrPINNotEntered
	case StatusSuccess:
		return nil
	}
	return nil
}

func (cs *PhononCommandSet) SetDescriptor(keyIndex uint16, currencyType model.CurrencyType, value float32) error {
	log.Debug("sending SET_DESCRIPTOR command")
	data, err := encodeSetDescriptorData(keyIndex, currencyType, value)
	if err != nil {
		return err
	}

	cmd := NewCommandSetDescriptor(data)
	resp, err := cs.sc.Send(cmd) //temp normal channel for testing
	if err != nil {
		log.Error("set descriptor command failed: ", err)
		return err
	}

	return cs.checkOK(resp, err)
}

//ListPhonons takes a currency type and range bounds and returns a listing of the phonons currently stored on the card
//Set lessThanValue or greaterThanValue to 0 to ignore the parameter. Returned phonons omit the public key to reduce data transmission
//After processing, the list client should send GET_PHONON_PUB_KEY to retrieve the corresponding pubkeys if necessary.
func (cs *PhononCommandSet) ListPhonons(currencyType model.CurrencyType, lessThanValue float32, greaterThanValue float32) ([]model.Phonon, error) {
	log.Debug("sending list phonons command")
	p2, cmdData, err := encodeListPhononsData(currencyType, lessThanValue, greaterThanValue)
	if err != nil {
		return nil, err
	}
	log.Debug("List phonons command data: ")
	log.Debugf("% X", cmdData)
	log.Debugf("p2: % X", p2)
	cmd := NewCommandListPhonons(0x00, p2, cmdData)
	resp, err := cs.sc.Send(cmd)
	if err != nil {
		return nil, err
	}

	err = checkPhononTableErrors(resp.Sw)
	if err != nil {
		return nil, err
	}

	continues, err := checkContinuation(resp.Sw)
	if err != nil {
		return nil, err
	}

	phonons, err := parseListPhononsResponse(resp.Data)
	if err != nil {
		log.Error("could not parse list phonons response: ", err)
		return nil, err
	}
	if continues {
		extendedPhonons, err := cs.listPhononsExtended()
		if err != nil {
			log.Error("could not read extended phonons list: ", err)
			return nil, err
		}
		phonons = append(phonons, extendedPhonons...)
	}
	return phonons, nil
}

//Makes an additional list phonons command with p1 set to 0x01, indicating the card should return the remainder
//of the last requested list. listPhononsExtended will run recursively until the card indicates there are no additional
//phonons in the list
func (cs *PhononCommandSet) listPhononsExtended() (phonons []model.Phonon, err error) {
	log.Debug("sending LIST_PHONONS extended request")
	cmd := NewCommandListPhonons(0x01, 0x00, nil)
	resp, err := cs.sc.Send(cmd)
	if err != nil {
		return nil, err
	}
	continues, err := checkContinuation(resp.Sw)
	if err != nil {
		return nil, err
	}

	phonons, err = parseListPhononsResponse(resp.Data)
	if err != nil {
		log.Error("could not parse extended list phonons response: ", err)
		return nil, err
	}

	if continues {
		extendedPhonons, err := cs.listPhononsExtended()
		if err != nil {
			log.Error("could not read additional extendend phonons list: ", err)
			return nil, err
		}
		phonons = append(phonons, extendedPhonons...)
	}
	return phonons, nil
}

//TODO: replace this check in send and receive and other functions with specific error checks
//Generally checks status, including extended responses
func checkContinuation(status uint16) (continues bool, err error) {
	if status == 0x9000 {
		return false, nil
	}
	if status > 0x9000 {
		return true, nil
	}
	return false, ErrUnknown
}

func (cs *PhononCommandSet) GetPhononPubKey(keyIndex uint16) (pubkey *ecdsa.PublicKey, err error) {
	log.Debug("sending GET_PHONON_PUB_KEY command")
	data, err := NewTLV(TagKeyIndex, util.Uint16ToBytes(keyIndex))
	if err != nil {
		return nil, err
	}
	cmd := NewCommandGetPhononPubKey(data.Encode())
	resp, err := cs.sc.Send(cmd)
	if err != nil {
		return nil, err
	}

	err = checkPhononTableErrors(resp.Sw)
	if err != nil {
		return nil, err
	}

	pubKey, err := parseGetPhononPubKeyResponse(resp.Data)
	if err != nil {
		return nil, err
	}
	return pubKey, nil
}

func (cs *PhononCommandSet) DestroyPhonon(keyIndex uint16) (privKey *ecdsa.PrivateKey, err error) {
	log.Debug("sending DESTROY_PHONON command")
	data, err := NewTLV(TagKeyIndex, util.Uint16ToBytes(keyIndex))
	if err != nil {
		return nil, err
	}
	cmd := NewCommandDestroyPhonon(data.Encode())
	resp, err := cs.sc.Send(cmd)
	if err != nil {
		return nil, err
	}
	err = cs.checkOK(resp, err)
	if err != nil {
		return nil, err
	}
	privKey, err = parseDestroyPhononResponse(resp.Data)
	if err != nil {
		return nil, err
	}

	return privKey, nil
}

func (cs *PhononCommandSet) SendPhonons(keyIndices []uint16, extendedRequest bool) (transferPhononPackets [][]byte, err error) {
	log.Debug("sending SEND_PHONONS command")
	//Save this for extended requests
	// tlvLength := 2
	// bytesPerKeyIndex := 2
	// apduHeaderLength := 4
	// maxPhononsPerRequest := (maxAPDULength - apduHeaderLength - tlvLength) / bytesPerKeyIndex
	// numPhonons := len(keyIndices)
	// remainingKeyIndices := make([]uint16, 0)
	// if numPhonons > maxPhononsPerRequest {
	// 	remainingKeyIndices = keyIndices[maxPhononsPerRequest:]
	// 	keyIndices = keyIndices[:maxPhononsPerRequest]
	// }

	//TODO: protect the caller from passing too many keyIndices for an APDU
	data, p2Length := encodeSendPhononsData(keyIndices)
	cmd := NewCommandSendPhonons(data, p2Length, extendedRequest)
	resp, err := cs.sc.Send(cmd)
	if err != nil {
		log.Error("error in send phonons command: ", err)
		return nil, err
	}

	continues, err := checkContinuation(resp.Sw)
	if err != nil {
		return nil, err
	}

	transferPhononPackets = append(transferPhononPackets, resp.Data)

	//Recursively call the extended list and append the result packets to
	var remainingPhononPackets [][]byte
	if continues {
		remainingPhononPackets, err = cs.SendPhonons(nil, true)
		if err != nil {
			return nil, err
		}
	}
	transferPhononPackets = append(transferPhononPackets, remainingPhononPackets...)

	//Maybe save this for extended request form
	// //Redo this to receive multiple responses, not to send multiple requests
	// //Recursively call SendPhonons until all extended requests and responses are receivedy
	// if len(remainingKeyIndices) > 0 {
	// 	extendedPhononPackets, err := cs.SendPhonons(remainingKeyIndices, false)
	// 	if err != nil {
	// 		return nil, err
	// 	}
	// 	transferPhononPackets = append(transferPhononPackets, extendedPhononPackets...)
	// }
	return transferPhononPackets, nil
}

func (cs *PhononCommandSet) ReceivePhonons(phononTransfer []byte) error {
	log.Debug("sending RECV_PHONONS command")

	cmd := NewCommandReceivePhonons(phononTransfer)
	resp, err := cs.sc.Send(cmd)
	if err != nil {
		return err
	}
	_, err = checkContinuation(resp.Sw)
	if err != nil {
		return err
	}
	return nil
}

//Implemented with support for single
func (cs *PhononCommandSet) SetReceiveList(phononPubKeys []*ecdsa.PublicKey) error {
	log.Debug("sending SET_RECV_LIST command")
	data, err := encodeSetReceiveListData(phononPubKeys)
	if err != nil {
		return err
	}
	cmd := NewCommandSetReceiveList(data)
	resp, err := cs.sc.Send(cmd)
	if err != nil {
		return err
	}
	_, err = checkContinuation(resp.Sw)
	if err != nil {
		return err
	}
	return nil
}

func (cs *PhononCommandSet) TransactionAck(keyIndices []uint16) error {
	log.Debug("sending TRANSACTION_ACK command")

	data := encodeKeyIndexList(keyIndices)

	cmd := NewCommandTransactionAck(data)
	resp, err := cs.sc.Send(cmd)
	if err != nil {
		return err
	}
	_, err = checkContinuation(resp.Sw)
	if err != nil {
		return err
	}
	return nil
}

//InitCardPairing tells a card to initialized a pairing with another phonon card
//Data is passed transparently from card to card since no client processing is necessary
func (cs *PhononCommandSet) InitCardPairing() (initPairingData []byte, err error) {
	cmd := NewCommandInitCardPairing()
	resp, err := cs.sc.Send(cmd)
	if err != nil {
		return nil, err
	}
	_, err = checkContinuation(resp.Sw)
	if err != nil {
		return nil, err
	}
	return resp.Data, nil
	//parse response
	//return parsed data
}

//CardPair takes the response from initCardPairing and passes it to the counterparty card
//for the next step of pairing
func (cs *PhononCommandSet) CardPair(initPairingData []byte) (cardPairData []byte, err error) {
	cmd := NewCommandCardPair(initPairingData)
	resp, err := cs.sc.Send(cmd)
	if err != nil {
		return nil, err
	}
	_, err = checkContinuation(resp.Sw)
	if err != nil {
		return nil, err
	}
	return resp.Data, nil
}

func (cs *PhononCommandSet) CardPair2(cardPairData []byte) (cardPair2Data []byte, err error) {
	cmd := NewCommandCardPair2(cardPairData)
	resp, err := cs.sc.Send(cmd)
	if err != nil {
		return nil, err
	}
	_, err = checkContinuation(resp.Sw)
	if err != nil {
		return nil, err
	}

	return cardPair2Data, nil
}

func (cs *PhononCommandSet) FinalizeCardPair(cardPair2Data []byte) (err error) {
	cmd := NewCommandFinalizeCardPair(cardPair2Data)
	resp, err := cs.sc.Send(cmd)
	if err != nil {
		return err
	}
	_, err = checkContinuation(resp.Sw)
	if err != nil {
		return err
	}

	return nil
}

<<<<<<< HEAD
func (cs *PhononCommandSet) InstallCertificate(certificate []byte) (err error) {
	log.Debug("sending INSTALL_CERTIFICATE command")
	cmd := NewCommandInstallCert(certificate)
	resp, err := cs.c.Send(cmd)
	if err != nil {
=======
func (cs *PhononCommandSet) InstallCertificate(signKeyFunc func([]byte)([]byte, error)) (err error) {
	nonce := make([]byte, 32)
	n, err := io.ReadFull(rand.Reader, nonce)
	if err != nil {
		return fmt.Errorf("Unable to retrieve random challenge for card: %s", err.Error())
	}
	if n != 32 {
		return fmt.Errorf("Unable to read 32 bytes for challenge to card")
	}

	// Send Challenge to card
	cardPubKey, _, err := cs.IdentifyCard(nonce)
	if err != nil {
		return fmt.Errorf("Unable to Identify card %s", err.Error())
	}

	// make Card Certificate
	perms := []byte{0x30, 0x00, 0x02, 0x02, 0x00, 0x00, 0x80, 0x41}
	cardCertificate := append(perms, cardPubKey...)

	// sign The Certificate
	preImage := cardCertificate[2:]
	sig, err := signKeyFunc(preImage)
	if err != nil {
		return fmt.Errorf("Unable to sign Cert: %s", err.Error())
	}

	// Append CA Signature to certificate
	signedCert := append(cardCertificate, sig...)
	cmd := NewCommandInstallCert(signedCert)
	resp, err := cs.sc.Send(cmd)
	if err != nil{
>>>>>>> bb88a462
		return err
	}
	_, err = checkContinuation(resp.Sw)
	if err != nil {
		return err
	}
	if err != nil {
		log.Fatalf("Unable to install Certificate to card: %s", err.Error())
	}
	return nil

}<|MERGE_RESOLUTION|>--- conflicted
+++ resolved
@@ -724,14 +724,7 @@
 	return nil
 }
 
-<<<<<<< HEAD
-func (cs *PhononCommandSet) InstallCertificate(certificate []byte) (err error) {
-	log.Debug("sending INSTALL_CERTIFICATE command")
-	cmd := NewCommandInstallCert(certificate)
-	resp, err := cs.c.Send(cmd)
-	if err != nil {
-=======
-func (cs *PhononCommandSet) InstallCertificate(signKeyFunc func([]byte)([]byte, error)) (err error) {
+func (cs *PhononCommandSet) InstallCertificate(signKeyFunc func([]byte) ([]byte, error)) (err error) {
 	nonce := make([]byte, 32)
 	n, err := io.ReadFull(rand.Reader, nonce)
 	if err != nil {
@@ -760,10 +753,13 @@
 
 	// Append CA Signature to certificate
 	signedCert := append(cardCertificate, sig...)
+
+	//Substitute actual certificate length in certificate header
+	signedCert[1] = byte(len(signedCert))
+
 	cmd := NewCommandInstallCert(signedCert)
-	resp, err := cs.sc.Send(cmd)
-	if err != nil{
->>>>>>> bb88a462
+	resp, err := cs.c.Send(cmd)
+	if err != nil {
 		return err
 	}
 	_, err = checkContinuation(resp.Sw)
