package card

import (
	"crypto/ecdsa"
	"crypto/rand"
	"crypto/sha256"
	"encoding/asn1"
	"encoding/hex"
	"errors"
	"math/big"

	"github.com/GridPlus/keycard-go"
	"github.com/GridPlus/keycard-go/apdu"
	"github.com/GridPlus/keycard-go/crypto"
	"github.com/GridPlus/keycard-go/globalplatform"
	"github.com/GridPlus/keycard-go/gridplus"
	"github.com/GridPlus/keycard-go/types"
	"github.com/GridPlus/phonon-client/model"
	"github.com/GridPlus/phonon-client/util"
	ethcrypto "github.com/ethereum/go-ethereum/crypto"
	log "github.com/sirupsen/logrus"
)

var phononAID = []byte{0xA0, 0x00, 0x00, 0x08, 0x20, 0x00, 0x03, 0x01}

type PhononCommandSet struct {
	c               types.Channel
	sc              *SecureChannel
	ApplicationInfo *types.ApplicationInfo //TODO: Determine if needed
	PairingInfo     *types.PairingInfo
}

func NewPhononCommandSet(c types.Channel) *PhononCommandSet {
	return &PhononCommandSet{
		c:               c,
		sc:              NewSecureChannel(c),
		ApplicationInfo: &types.ApplicationInfo{},
	}
}

//TODO: determine if I should return these values or have the secure channel handle it internally
//Selects the phonon applet for further usage
func (cs *PhononCommandSet) Select() (instanceUID []byte, cardPubKey []byte, cardInitialized bool, err error) {
	cmd := globalplatform.NewCommandSelect(phononAID)
	cmd.SetLe(0)

	log.Debug("sending SELECT apdu")
	resp, err := cs.c.Send(cmd)
	if err != nil {
		log.Error("could not send select command. err: ", err)
		return nil, nil, false, err
	}

	instanceUID, cardPubKey, err = ParseSelectResponse(resp.Data)
	if err != nil && err != ErrCardUninitialized {
		log.Error("error parsing select response. err: ", err)
		return nil, nil, false, err
	}

	//TODO: Use random version GenerateSecret in production
	//Generate secure channel secrets using card's public key
	secretsErr := cs.sc.GenerateSecret(cardPubKey)
	if secretsErr != nil {
		log.Error("could not generate secure channel secrets. err: ", secretsErr)
		return nil, nil, true, secretsErr
	}
	log.Debugf("Pairing generated key: % X\n", cs.sc.RawPublicKey())
	//return ErrCardUninitialized if ParseSelectResponse returns that error code
	if err == ErrCardUninitialized {
		return instanceUID, cardPubKey, false, nil
	}
	return instanceUID, cardPubKey, true, nil
}

func (cs *PhononCommandSet) Pair() error {
	log.Debug("sending PAIR command")
	//Generate random salt and keypair
	clientSalt := make([]byte, 32)
	rand.Read(clientSalt)

	pairingPrivKey, err := ethcrypto.GenerateKey()
	if err != nil {
		log.Error("unable to generate pairing keypair. err: ", err)
		return err
	}
	pairingPubKey := pairingPrivKey.PublicKey

	//Exchange pairing key info with card
	cmd := gridplus.NewAPDUPairStep1(clientSalt, &pairingPubKey)
	resp, err := cs.c.Send(cmd)
	if err != nil {
		log.Error("unable to send Pair Step 1 command. err: ", err)
		return err
	}
	err = checkPairingErrors(1, resp.Sw)
	if err != nil {
		return err
	}
	pairStep1Resp, err := gridplus.ParsePairStep1Response(resp.Data)
	if err != nil {
		log.Error("could not parse pair step 1 response. err: ", err)
		return err
	}

	//Validate card's certificate has valid GridPlus signature
	certValid := gridplus.ValidateCardCertificate(pairStep1Resp.SafecardCert, gridplus.SafecardDevCAPubKey)
	log.Debug("certificate signature valid: ", certValid)
	if !certValid {
		log.Error("unable to verify card certificate.")
		return err
	}
	log.Debug("pair step 2 safecard cert:\n", hex.Dump(pairStep1Resp.SafecardCert.PubKey))

	cardCertPubKey, err := gridplus.ParseCertPubkeyToECDSA(pairStep1Resp.SafecardCert.PubKey)
	if err != nil {
		log.Error("unable to parse certificate public key. err: ", err)
		return err
	}

	pubKeyValid := gridplus.ValidateECCPubKey(cardCertPubKey)
	log.Debug("certificate public key valid: ", pubKeyValid)
	if !pubKeyValid {
		log.Error("card pubkey invalid")
		return err
	}

	//challenge message test
	ecdhSecret := crypto.GenerateECDHSharedSecret(pairingPrivKey, cardCertPubKey)

	secretHashArray := sha256.Sum256(append(clientSalt, ecdhSecret...))
	secretHash := secretHashArray[0:]

	type ECDSASignature struct {
		R, S *big.Int
	}
	signature := &ECDSASignature{}
	_, err = asn1.Unmarshal(pairStep1Resp.SafecardSig, signature)
	if err != nil {
		log.Error("could not unmarshal certificate signature.", err)
		return err
	}

	//validate that card created valid signature over same salted and hashed ecdh secret
	valid := ecdsa.Verify(cardCertPubKey, secretHash, signature.R, signature.S)
	if !valid {
		log.Error("ecdsa sig not valid")
		return errors.New("could not verify shared secret challenge")
	}
	log.Debug("card signature on challenge message valid: ", valid)

	cryptogram := sha256.Sum256(append(pairStep1Resp.SafecardSalt, secretHash...))

	log.Debug("sending pair step 2 cmd")
	cmd = gridplus.NewAPDUPairStep2(cryptogram[0:])
	resp, err = cs.c.Send(cmd)
	if err != nil {
		log.Error("error sending pair step 2 command. err: ", err)
		return err
	}
	err = checkPairingErrors(2, resp.Sw)
	if err != nil {
		return err
	}
	pairStep2Resp, err := gridplus.ParsePairStep2Response(resp.Data)
	if err != nil {
		log.Error("could not parse pair step 2 response. err: ", err)
		return err
	}
	log.Debugf("pairStep2Resp: % X", pairStep2Resp)

	//Derive Pairing Key
	pairingKey := sha256.Sum256(append(pairStep2Resp.Salt, secretHash...))
	log.Debugf("derived pairing key: % X", pairingKey)

	//Store pairing info for use in OpenSecureChannel
	cs.SetPairingInfo(pairingKey[0:], pairStep2Resp.PairingIdx)

	log.Debug("pairing succeeded")
	return nil
}

//checkPairingErrors takes a pairing step, either 1 or 2, and the SW value of the response to return appropriate error messages
func checkPairingErrors(pairingStep int, status uint16) (err error) {
	if pairingStep != 1 && pairingStep != 2 {
		return errors.New("pairing step must be set to 1 or 2 to check pairing errors")
	}
	switch status {
	case 0x6A80:
		err = errors.New("invalid pairing data format")
	case 0x6882:
		err = errors.New("certificate not loaded")
	case 0x6982:
		if pairingStep == 1 {
			err = errors.New("unable to generate secret")
		} else if pairingStep == 2 {
			err = errors.New("client cryptogram verification failed")
		}
	case 0x6A84:
		err = errors.New("all available pairing slots taken")
	case 0x6A86:
		err = errors.New("P1 invalid or first pairing phase was not completed")
	case 0x6985:
		err = errors.New("secure channel is already open")
	}

	return err
}

func (cs *PhononCommandSet) SetPairingInfo(key []byte, index int) {
	cs.PairingInfo = &types.PairingInfo{
		Key:   key,
		Index: index,
	}
}

func (cs *PhononCommandSet) Unpair(index uint8) error {
	log.Debug("sending UNPAIR command")
	cmd := keycard.NewCommandUnpair(index)
	resp, err := cs.sc.Send(cmd)
	return cs.checkOK(resp, err)
}

func (cs *PhononCommandSet) OpenSecureChannel() error {
	log.Debug("sending OPEN_SECURE_CHANNEL command")
	if cs.ApplicationInfo == nil {
		return errors.New("cannot open secure channel without setting PairingInfo")
	}

	cmd := keycard.NewCommandOpenSecureChannel(uint8(cs.PairingInfo.Index), cs.sc.RawPublicKey())
	resp, err := cs.c.Send(cmd)
	if err = cs.checkOK(resp, err); err != nil {
		return err
	}

	encKey, macKey, iv := crypto.DeriveSessionKeys(cs.sc.Secret(), cs.PairingInfo.Key, resp.Data)
	cs.sc.Init(iv, encKey, macKey)

	err = cs.mutualAuthenticate()
	if err != nil {
		return err
	}

	return nil
}

func (cs *PhononCommandSet) mutualAuthenticate() error {
	log.Debug("sending MUTUAL_AUTH command")
	data := make([]byte, 32)
	if _, err := rand.Read(data); err != nil {
		return err
	}

	cmd := keycard.NewCommandMutuallyAuthenticate(data)
	resp, err := cs.sc.Send(cmd)

	return cs.checkOK(resp, err)
}

func (cs *PhononCommandSet) Init(pin string) error {
	log.Debug("sending INIT apdu")
	secrets, err := keycard.GenerateSecrets()
	if err != nil {
		log.Error("unable to generate secrets: ", err)
	}

	//Reusing keycard Secrets implementation with PUK removed for now.
	data, err := crypto.OneShotEncrypt(cs.sc.RawPublicKey(), cs.sc.Secret(), append([]byte(pin), secrets.PairingToken()...))
	if err != nil {
		return err
	}
	log.Debug("len of data: ", len(data))
	init := keycard.NewCommandInit(data)
	resp, err := cs.c.Send(init)

	return cs.checkOK(resp, err)
}

func (cs *PhononCommandSet) checkOK(resp *apdu.Response, err error, allowedResponses ...uint16) error {
	if err != nil {
		return err
	}

	if len(allowedResponses) == 0 {
		allowedResponses = []uint16{apdu.SwOK}
	}

	for _, code := range allowedResponses {
		if code == resp.Sw {
			return nil
		}
	}

	return apdu.NewErrBadResponse(resp.Sw, "unexpected response")
}

func (cs *PhononCommandSet) IdentifyCard(nonce []byte) (cardPubKey []byte, cardSig []byte, err error) {
	cmd := NewCommandIdentifyCard(nonce)
	resp, err := cs.c.Send(cmd)
	if err != nil {
		log.Error("could not send identify card command", err)
		return nil, nil, err
	}
	log.Debug("identify card resp:\n", hex.Dump(resp.Data))

	cardPubKey, cardSig, err = ParseIdentifyCardResponse(resp.Data)
	if err != nil {
		log.Error("could not parse identify card response: ", err)
		return nil, nil, err
	}

	return cardPubKey, cardSig, nil
}

func (cs *PhononCommandSet) VerifyPIN(pin string) error {
	log.Debug("sending VERIFY_PIN command")
	cmd := NewCommandVerifyPIN(pin)
	resp, err := cs.sc.Send(cmd)
	if err != nil {
		log.Error("could not send VERIFY_PIN command", err)
		return err
	}
	triesRemaining, err := checkVerifyPINErrors(resp.Sw)
	if err != nil {
		log.Error("error verifying pin: ", err)
		log.Error("triesRemaining: ", triesRemaining)
		return err
	}
	return nil
}

func checkVerifyPINErrors(status uint16) (triesRemaining int, err error) {
	if status >= 0x63C0 && status < 0x63D0 {
		triesRemaining = int(status - 0x63C0)
		return triesRemaining, errors.New("incorrect pin")
	}
	return 0, nil
}

func (cs *PhononCommandSet) ChangePIN(pin string) error {
	log.Debug("sending CHANGE_PIN command")
	cmd := NewCommandChangePIN(pin)
	resp, err := cs.sc.Send(cmd)

	return cs.checkOK(resp, err)
}

func (cs *PhononCommandSet) CreatePhonon() (keyIndex uint16, pubKey *ecdsa.PublicKey, err error) {
	log.Debug("sending CREATE_PHONON command")
	cmd := NewCommandCreatePhonon()
	resp, err := cs.sc.Send(cmd) //temp normal channel for testing
	if err != nil {
		log.Error("create phonon command failed: ", err)
		return 0, nil, err
	}
	if resp.Sw == StatusPhononTableFull {
		return 0, nil, ErrPhononTableFull
	}
	keyIndex, pubKey, err = ParseCreatePhononResponse(resp.Data)
	if err != nil {
		return 0, nil, err
	}
	return keyIndex, pubKey, nil
}

func (cs *PhononCommandSet) SetDescriptor(keyIndex uint16, currencyType model.CurrencyType, value float32) error {
	log.Debug("sending SET_DESCRIPTOR command")
	data, err := encodeSetDescriptorData(keyIndex, currencyType, value)
	if err != nil {
		return err
	}

	cmd := NewCommandSetDescriptor(data)
	resp, err := cs.sc.Send(cmd) //temp normal channel for testing
	if err != nil {
		log.Error("set descriptor command failed: ", err)
		return err
	}

	return cs.checkOK(resp, err)
}

//ListPhonons takes a currency type and range bounds and returns a listing of the phonons currently stored on the card
//Set lessThanValue or greaterThanValue to 0 to ignore the parameter. Returned phonons omit the public key to reduce data transmission
//After processing, the list client should send GET_PHONON_PUB_KEY to retrieve the corresponding pubkeys if necessary.
func (cs *PhononCommandSet) ListPhonons(currencyType model.CurrencyType, lessThanValue float32, greaterThanValue float32) ([]model.Phonon, error) {
	log.Debug("sending list phonons command")
	p2, cmdData, err := encodeListPhononsData(currencyType, lessThanValue, greaterThanValue)
	if err != nil {
		return nil, err
	}
	log.Debug("List phonons command data: ")
	log.Debugf("% X", cmdData)
	log.Debugf("p2: % X", p2)
	cmd := NewCommandListPhonons(0x00, p2, cmdData)
	resp, err := cs.sc.Send(cmd)
	if err != nil {
		return nil, err
	}

	continues, err := checkStatusWord(resp.Sw)
	if err != nil {
		return nil, err
	}

	phonons, err := parseListPhononsResponse(resp.Data)
	if err != nil {
		log.Error("could not parse list phonons response: ", err)
		return nil, err
	}
	if continues {
		extendedPhonons, err := cs.listPhononsExtended()
		if err != nil {
			log.Error("could not read extended phonons list: ", err)
			return nil, err
		}
		phonons = append(phonons, extendedPhonons...)
	}
	return phonons, nil
}

//Makes an additional list phonons command with p1 set to 0x01, indicating the card should return the remainder
//of the last requested list. listPhononsExtended will run recursively until the card indicates there are no additional
//phonons in the list
func (cs *PhononCommandSet) listPhononsExtended() (phonons []model.Phonon, err error) {
	log.Debug("sending LIST_PHONONS extended request")
	cmd := NewCommandListPhonons(0x01, 0x00, nil)
	resp, err := cs.sc.Send(cmd)
	if err != nil {
		return nil, err
	}
	continues, err := checkStatusWord(resp.Sw)
	if err != nil {
		return nil, err
	}

	phonons, err = parseListPhononsResponse(resp.Data)
	if err != nil {
		log.Error("could not parse extended list phonons response: ", err)
		return nil, err
	}

	if continues {
		extendedPhonons, err := cs.listPhononsExtended()
		if err != nil {
			log.Error("could not read additional extendend phonons list: ", err)
			return nil, err
		}
		phonons = append(phonons, extendedPhonons...)
	}
	return phonons, nil
}

//Generally checks status, including extended responses
func checkStatusWord(status uint16) (continues bool, err error) {
	if status == 0x9000 {
		return false, nil
	}
	if status > 0x9000 {
		return true, nil
	}
	//TODO: Add error conditions
	return false, ErrUnknown
}

func (cs *PhononCommandSet) GetPhononPubKey(keyIndex uint16) (pubkey *ecdsa.PublicKey, err error) {
	log.Debug("sending GET_PHONON_PUB_KEY command")
	data, err := NewTLV(TagKeyIndex, util.Uint16ToBytes(keyIndex))
	if err != nil {
		return nil, err
	}
	cmd := NewCommandGetPhononPubKey(data.Encode())
	resp, err := cs.sc.Send(cmd)
	if err != nil {
		return nil, err
	}

	pubKey, err := parseGetPhononPubKeyResponse(resp.Data)
	if err != nil {
		return nil, err
	}
	return pubKey, nil
}

func (cs *PhononCommandSet) DestroyPhonon(keyIndex uint16) (privKey *ecdsa.PrivateKey, err error) {
	log.Debug("sending DESTROY_PHONON command")
	data, err := NewTLV(TagKeyIndex, util.Uint16ToBytes(keyIndex))
	if err != nil {
		return nil, err
	}
	cmd := NewCommandDestroyPhonon(data.Encode())
	resp, err := cs.sc.Send(cmd)
	if err != nil {
		return nil, err
	}
	err = cs.checkOK(resp, err)
	if err != nil {
		return nil, err
	}
	privKey, err = parseDestroyPhononResponse(resp.Data)
	if err != nil {
		return nil, err
	}

	return privKey, nil
}

func (cs *PhononCommandSet) SendPhonons(keyIndices []uint16, extendedRequest bool) (transferPhononPackets [][]byte, err error) {
	log.Debug("sending SEND_PHONONS command")
	//Save this for extended requests
	// tlvLength := 2
	// bytesPerKeyIndex := 2
	// apduHeaderLength := 4
	// maxPhononsPerRequest := (maxAPDULength - apduHeaderLength - tlvLength) / bytesPerKeyIndex
	// numPhonons := len(keyIndices)
	// remainingKeyIndices := make([]uint16, 0)
	// if numPhonons > maxPhononsPerRequest {
	// 	remainingKeyIndices = keyIndices[maxPhononsPerRequest:]
	// 	keyIndices = keyIndices[:maxPhononsPerRequest]
	// }

	//TODO: protect the caller from passing too many keyIndices for an APDU
	cmd := NewCommandSendPhonons(keyIndices, extendedRequest)
	resp, err := cs.sc.Send(cmd)
	if err != nil {
		log.Error("error in send phonons command: ", err)
		return nil, err
	}

	continues, err := checkStatusWord(resp.Sw)
	if err != nil {
		return nil, err
	}

	transferPhononPackets = append(transferPhononPackets, resp.Data)

	//Recursively call the extended list and append the result packets to
	var remainingPhononPackets [][]byte
	if continues {
		remainingPhononPackets, err = cs.SendPhonons(nil, true)
		if err != nil {
			return nil, err
		}
	}
	for _, packet := range remainingPhononPackets {
		transferPhononPackets = append(transferPhononPackets, packet)
	}

	//Maybe save this for extended request form
	// //Redo this to receive multiple responses, not to send multiple requests
	// //Recursively call SendPhonons until all extended requests and responses are receivedy
	// if len(remainingKeyIndices) > 0 {
	// 	extendedPhononPackets, err := cs.SendPhonons(remainingKeyIndices, false)
	// 	if err != nil {
	// 		return nil, err
	// 	}
	// 	transferPhononPackets = append(transferPhononPackets, extendedPhononPackets...)
	// }
	return transferPhononPackets, nil
}

func (cs *PhononCommandSet) ReceivePhonons(phononTransfer []byte) error {
	log.Debug("sending RECV_PHONONS command")
<<<<<<< HEAD
	cmd := NewCommandReceivePhonons(phononTransferPacket)
=======
	cmd := NewCommandReceivePhonons(phononTransfer)
>>>>>>> 89822aac
	resp, err := cs.sc.Send(cmd)
	if err != nil {
		return err
	}
	_, err = checkStatusWord(resp.Sw)
	if err != nil {
		return err
	}
	return nil
}

//Implemented with support for single
func (cs *PhononCommandSet) SetReceiveList(phononPubKeys []*ecdsa.PublicKey) error {
	log.Debug("sending SET_RECV_LIST command")
	cmd := NewCommandSetReceiveList(phononPubKeys)
	resp, err := cs.sc.Send(cmd)
	if err != nil {
		return err
	}
	_, err = checkStatusWord(resp.Sw)
	if err != nil {
		return err
	}
	return nil
}

func (cs *PhononCommandSet) TransactionAck(keyIndices []uint16) error {
	log.Debug("sending TRANSACTION_ACK command")

	data := EncodeKeyIndexList(keyIndices)

	cmd := NewCommandTransactionAck(data)
	resp, err := cs.sc.Send(cmd)
	if err != nil {
		return err
	}
	_, err = checkStatusWord(resp.Sw)
	if err != nil {
		return err
	}
	return nil
}

//InitCardPairing tells a card to initialized a pairing with another phonon card
//Data is passed transparently from card to card since no client processing is necessary
func (cs *PhononCommandSet) InitCardPairing() (initPairingData []byte, err error) {
	cmd := NewCommandInitCardPairing()
	resp, err := cs.sc.Send(cmd)
	if err != nil {
		return nil, err
	}
	_, err = checkStatusWord(resp.Sw)
	if err != nil {
		return nil, err
	}
	return resp.Data, nil
	//parse response
	//return parsed data
}

//CardPair takes the response from initCardPairing and passes it to the counterparty card
//for the next step of pairing
func (cs *PhononCommandSet) CardPair(initPairingData []byte) (cardPairData []byte, err error) {
	cmd := NewCommandCardPair(initPairingData)
	resp, err := cs.sc.Send(cmd)
	if err != nil {
		return nil, err
	}
	_, err = checkStatusWord(resp.Sw)
	if err != nil {
		return nil, err
	}
	return resp.Data, nil
}

func (cs *PhononCommandSet) CardPair2(cardPairData []byte) (cardPair2Data []byte, err error) {
	cmd := NewCommandCardPair2(cardPairData)
	resp, err := cs.sc.Send(cmd)
	if err != nil {
		return nil, err
	}
	_, err = checkStatusWord(resp.Sw)
	if err != nil {
		return nil, err
	}

	return cardPair2Data, nil
}

func (cs *PhononCommandSet) FinalizeCardPair(cardPair2Data []byte) (err error) {
	cmd := NewCommandFinalizeCardPair(cardPair2Data)
	resp, err := cs.sc.Send(cmd)
	if err != nil {
		return err
	}
	_, err = checkStatusWord(resp.Sw)
	if err != nil {
		return err
	}

	return nil
}<|MERGE_RESOLUTION|>--- conflicted
+++ resolved
@@ -560,11 +560,8 @@
 
 func (cs *PhononCommandSet) ReceivePhonons(phononTransfer []byte) error {
 	log.Debug("sending RECV_PHONONS command")
-<<<<<<< HEAD
-	cmd := NewCommandReceivePhonons(phononTransferPacket)
-=======
+
 	cmd := NewCommandReceivePhonons(phononTransfer)
->>>>>>> 89822aac
 	resp, err := cs.sc.Send(cmd)
 	if err != nil {
 		return err
