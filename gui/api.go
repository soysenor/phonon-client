package gui

import (
	"bytes"
	"embed"
	"encoding/json"
	"fmt"
	"html/template"
	"io/ioutil"
	"math/big"
	"net/http"
	"reflect"
	"strconv"
	"time"

	"github.com/GridPlus/phonon-client/model"
	"github.com/GridPlus/phonon-client/orchestrator"
	"github.com/GridPlus/phonon-client/util"
	"github.com/getlantern/systray"
	"github.com/gorilla/mux"
	"github.com/rs/cors"
	log "github.com/sirupsen/logrus"
)

//go:embed swagger.yaml
var swaggeryaml []byte

//go:embed swagger
var swagger embed.FS

//go:embed icons/phonon.png
var phononLogo []byte

//go:embed icons/x.png
var xIcon []byte

type apiSession struct {
	t *orchestrator.PhononTerminal
}

type sessionCache struct {
	cachePopulated bool
	phonons        map[uint16]*model.Phonon
}

var cache map[string]*sessionCache

func Server(port string, certFile string, keyFile string, mock bool) {
<<<<<<< HEAD
	session := apiSession{}
	log.SetLevel(log.DebugLevel)
	log.SetFormatter(&log.JSONFormatter{})
=======
	log.Debug("Starting local api server")
	session := apiSession{orchestrator.NewPhononTerminal()}
>>>>>>> 197b13e2
	//initialize cache map
	cache = make(map[string]*sessionCache)
	if mock {
		//Start server with a mock and ignore actual cards
		_, err := session.t.GenerateMock()
		log.Debug("Mock generated")
		if err != nil {
			log.Error("unable to generate mock during REST server startup: ", err)
			return
		}
		//will only be one
		for _, sess := range session.t.ListSessions() {
			cache[sess.GetName()] = &sessionCache{
				phonons:        make(map[uint16]*model.Phonon),
				cachePopulated: false,
			}
		}
	} else {
		sessions, err := session.t.RefreshSessions()
		if err != nil {
			log.Error("unable to refresh card sessions during REST server startup: ", err)
		}
		for _, session := range sessions {
			cache[session.GetName()] = &sessionCache{
				phonons:        make(map[uint16]*model.Phonon),
				cachePopulated: false,
			}
		}
	}
	r := mux.NewRouter()

	c := cors.New(cors.Options{
		AllowedOrigins:   []string{"*"},
		AllowedMethods:   []string{"GET", "POST", "HEAD", "OPTIONS"},
		AllowedHeaders:   []string{"Content-Type", "Origin"},
		AllowCredentials: true,
	})
	handler := c.Handler(r)

	// sessions
	r.HandleFunc("/genMock", session.generatemock)
	r.HandleFunc("/listSessions", session.listSessions)
	r.HandleFunc("/cards/{sessionID}/unlock", session.unlock)
	r.HandleFunc("/cards/{sessionID}/pair", session.pair)
	// phonons
	r.HandleFunc("/cards/{sessionID}/listPhonons", session.listPhonons)
	r.HandleFunc("/cards/{sessionID}/phonon/{PhononIndex}/setDescriptor", session.setDescriptor)
	r.HandleFunc("/cards/{sessionID}/phonon/{PhononIndex}/send", session.send)
	r.HandleFunc("/cards/{sessionID}/phonon/create", session.createPhonon)
	r.HandleFunc("/cards/{sessionID}/phonon/redeem", session.redeemPhonons)
	r.HandleFunc("/cards/{sessionID}/phonon/{PhononIndex}/export", session.exportPhonon)
	r.HandleFunc("/cards/{sessionID}/phonon/initDeposit", session.initDepositPhonons)
	r.HandleFunc("/cards/{sessionID}/phonon/finalizeDeposit", session.finalizeDepositPhonons)
	r.HandleFunc("/cards/{sessionID}/connect", session.ConnectRemote)
	r.HandleFunc("/cards/{sessionID}/connectLocal", session.ConnectLocal)
	// api docs
	r.PathPrefix("/swagger/").Handler(http.StripPrefix("/", http.FileServer(http.FS(swagger))))
	r.HandleFunc("/swagger.json", serveAPIFunc(port))

	// log sink
	r.HandleFunc("/logs", logsink)

	http.Handle("/", r)
	log.Debug("Listening for incoming connections on " + port)
	fmt.Println("listen and serve")
	go func() {
		if certFile != "" && keyFile != "" {
			err := http.ListenAndServeTLS(":"+port, certFile, keyFile, handler)
			if err != nil {
				log.Fatal("could not start GUI REST server on SSL: ", err)
			}
		} else {
			err := http.ListenAndServe(":"+port, handler)
			if err != nil {
				log.Fatal("could not start GUI REST server", err)
			}
		}
	}()
	systray.Run(onReady, onExit)
}

func logsink(w http.ResponseWriter, r *http.Request) {
	var msg map[string]interface{}
	err := json.NewDecoder(r.Body).Decode(&msg)
	if err != nil {
		log.Errorf("Unable to decode logs from frontend: %s", err.Error)
		http.Error(w, "unable to decode logs", http.StatusBadRequest)
		return
	}
	lvl, ok := msg["level"]
	if !ok {
		log.WithFields(log.Fields(msg)).Debug()
		return
	} else {
		lvlInt, err := parseJSLogLevel(lvl)
		if err != nil {
			log.Debug(fmt.Sprintf("Unable to decode log level from frontend: %s. Defaulting to debug", err.Error()))
			log.WithFields(log.Fields(msg)).Debug()
		} else {
			switch lvlInt {
			case jsLevelDebug:
				log.WithFields(log.Fields(msg)).Debug()
			case jsLevelInfo:
				log.WithFields(log.Fields(msg)).Info()
			case jsLevelWarn:
				log.WithFields(log.Fields(msg)).Warn()
			case jsLevelError:
				log.WithFields(log.Fields(msg)).Error()
			// no critical with logrus, so using error
			case jsLevelCritical:
				log.WithFields(log.Fields(msg)).Error()
			default:
				log.Debug("unable to decode log level from frontend. Defaulting to debug")
				log.WithFields(log.Fields(msg)).Debug()
			}
		}
	}
}

const (
	jsLevelDebug    = 20
	jsLevelInfo     = 30
	jsLevelWarn     = 40
	jsLevelError    = 50
	jsLevelCritical = 60
)

func parseJSLogLevel(input interface{}) (int, error) {
	var levelMap map[string]interface{}
	if reflect.TypeOf(input) != reflect.TypeOf(map[string]interface{}{}) {
		return 0, fmt.Errorf("Unable to parse level data from map")
	} else {
		levelMap = input.(map[string]interface{})
	}
	lvlraw, ok := levelMap["value"]
	if !ok {
		return 0, fmt.Errorf("Unable to find value key within level object")
	}
	lvlFloat64, ok := lvlraw.(float64)
	if !ok {
		return 0, fmt.Errorf("Unable to parse level value: %v into number", lvlraw)
	}
	lvlInt := int(lvlFloat64)
	return lvlInt, nil
}

func onReady() {
	systray.SetIcon(phononLogo)
	systray.SetTitle("")
	systray.SetTooltip("Phonon UI backend is currently running")
	mQuit := systray.AddMenuItem("Quit", "Exit PhononUI")
	mQuit.SetIcon(xIcon)
	go func() {
		<-mQuit.ClickedCh
		systray.Quit()
	}()
}

func onExit() {
	log.Println("Server killed by systray interaction")
}

func (apiSession apiSession) createPhonon(w http.ResponseWriter, r *http.Request) {
	vars := mux.Vars(r)
	sess, err := apiSession.sessionFromMuxVars(vars)
	if err != nil {
		http.Error(w, err.Error(), http.StatusNotFound)
		return
	}
	index, pubkey, err := sess.CreatePhonon()
	if err != nil {
		http.Error(w, err.Error(), http.StatusInternalServerError)
		return
	}
	pub := util.ECCPubKeyToHexString(pubkey)

	cache[sess.GetName()].phonons[index] = &model.Phonon{
		KeyIndex: index,
		PubKey:   pubkey,
	}

	enc := json.NewEncoder(w)
	enc.Encode(struct {
		Index  uint16 `json:"index"`
		PubKey string `json:"pubkey"`
	}{Index: index,
		PubKey: pub})
}

func (apiSession *apiSession) initDepositPhonons(w http.ResponseWriter, r *http.Request) {
	vars := mux.Vars(r)
	sess, err := apiSession.sessionFromMuxVars(vars)
	if err != nil {
		http.Error(w, err.Error(), http.StatusNotFound)
		return
	}
	var depositPhononReq struct {
		CurrencyType  model.CurrencyType
		Denominations []*model.Denomination
	}
	err = json.NewDecoder(r.Body).Decode(&depositPhononReq)
	if err != nil {
		log.Error("unable to decode initDeposit request")
		return
	}
	log.Debug("depositPhononReq: ", depositPhononReq)
	log.Debug("denoms: ", depositPhononReq.Denominations)
	phonons, err := sess.InitDepositPhonons(depositPhononReq.CurrencyType, depositPhononReq.Denominations)
	if err != nil {
		log.Error("unable to create phonons for deposit. err: ", err)
		http.Error(w, err.Error(), http.StatusInternalServerError)
		return
	}

	for _, phonon := range phonons {
		cache[sess.GetName()].phonons[phonon.KeyIndex] = phonon
	}

	enc := json.NewEncoder(w)
	err = enc.Encode(phonons)
	if err != nil {
		log.Error("unable to encode outgoing depositPhonons response")
		http.Error(w, err.Error(), http.StatusInternalServerError)
		return
	}
}

func (apiSession apiSession) finalizeDepositPhonons(w http.ResponseWriter, r *http.Request) {
	vars := mux.Vars(r)
	sess, err := apiSession.sessionFromMuxVars(vars)
	if err != nil {
		http.Error(w, err.Error(), http.StatusNotFound)
		return
	}
	var depositConfirmations []orchestrator.DepositConfirmation
	err = json.NewDecoder(r.Body).Decode(&depositConfirmations)
	if err != nil {
		log.Error("unable to decode depositConfirmations json. err: ", err)
		http.Error(w, err.Error(), http.StatusBadRequest)
		return
	}

	ret, err := sess.FinalizeDepositPhonons(depositConfirmations)
	if err != nil {
		http.Error(w, err.Error(), http.StatusInternalServerError)
		return
	}
	enc := json.NewEncoder(w)
	err = enc.Encode(ret)
	if err != nil {
		log.Error("unable to encode outgoing deposit confirmation response")
		http.Error(w, err.Error(), http.StatusInternalServerError)
		return
	}
}

func (apiSession apiSession) redeemPhonons(w http.ResponseWriter, r *http.Request) {
	sess, err := apiSession.sessionFromMuxVars(mux.Vars(r))
	if err != nil {
		http.Error(w, err.Error(), http.StatusNotFound)
		return
	}
	type redeemPhononRequest struct {
		P             *model.Phonon
		RedeemAddress string
	}
	var reqs []*redeemPhononRequest
	err = json.NewDecoder(r.Body).Decode(&reqs)
	if err != nil {
		log.Error("unable to decode redeemPhonons json. err: ", err)
		http.Error(w, err.Error(), http.StatusBadRequest)
		return
	}
	if len(reqs) == 0 {
		log.Error("request data empty")
		http.Error(w, err.Error(), http.StatusBadRequest)
		return
	}
	for _, req := range reqs {
		log.Debugf("received redeem phonon %+v", req.P)
		log.Debug("received redeem address: ", req.RedeemAddress)
	}
	//TODO: Validate data contains what it needs to
	type redeemPhononResp struct {
		TransactionData string
		PrivKey         string
		err             string
	}
	var resps []*redeemPhononResp
	for _, req := range reqs {
		var respErr string
		transactionData, privKeyString, err := sess.RedeemPhonon(req.P, req.RedeemAddress)
		//If err capture the error message as a string, else return string value ""
		if err != nil {
			respErr = err.Error()
		}
		resps = append(resps, &redeemPhononResp{
			TransactionData: transactionData,
			PrivKey:         privKeyString,
			err:             respErr,
		})
	}

	enc := json.NewEncoder(w)
	err = enc.Encode(resps)
	if err != nil {
		log.Error("unable to encode outgoing redeem response")
		return
	}
}

func serveapi(w http.ResponseWriter, r *http.Request) {
	http.ServeContent(w, r, "swagger.json", time.Time{}, bytes.NewReader(swaggeryaml))
}

func serveAPIFunc(port string) func(w http.ResponseWriter, r *http.Request) {
	swaggerTemplateFile := string(swaggeryaml)
	templ, err := template.New("swaggeryaml").Parse(swaggerTemplateFile)
	if err != nil {
		// this shouldn't happen. this is to make sure it fails in testing if it's set up wrong
		log.Fatal("Unable to render swagger template. Exiting")
	}
	buff := bytes.NewBuffer([]byte{})
	err = templ.Execute(buff, port)
	if err != nil {
		log.Fatal("Unable to render port into swagger yaml, Exting")
	}
	return func(w http.ResponseWriter, r *http.Request) {
		http.ServeContent(w, r, "swagger.json", time.Time{}, bytes.NewReader(buff.Bytes()))
	}
}

func (apiSession apiSession) listSessions(w http.ResponseWriter, r *http.Request) {
	sessions := apiSession.t.ListSessions()
	names := []string{}
	if len(sessions) == 0 {
		http.Error(w, "no cards found", http.StatusNotFound)
		return
	}

	for _, v := range sessions {
		names = append(names, v.GetName())
	}
	enc := json.NewEncoder(w)
	enc.Encode(struct {
		Sessions []string
	}{Sessions: names})
}

func (apiSession apiSession) unlock(w http.ResponseWriter, r *http.Request) {
	vars := mux.Vars(r)
	sess, err := apiSession.sessionFromMuxVars(vars)
	if err != nil {
		http.Error(w, err.Error(), http.StatusNotFound)
		return
	}
	body, err := ioutil.ReadAll(r.Body)
	if err != nil {
		http.Error(w, "Unable to read body", http.StatusBadRequest)
		return
	}
	unlockReq := struct {
		Pin string
	}{}
	err = json.Unmarshal(body, &unlockReq)
	if err != nil {
		http.Error(w, err.Error(), http.StatusBadRequest)
	}
	err = sess.VerifyPIN(unlockReq.Pin)
	if err != nil {
		http.Error(w, "Unable to validate pin", http.StatusBadRequest)
		return
	}
}
func (apiSession apiSession) ConnectRemote(w http.ResponseWriter, r *http.Request) {
	vars := mux.Vars(r)
	sess, err := apiSession.sessionFromMuxVars(vars)
	if err != nil {
		http.Error(w, err.Error(), http.StatusNotFound)
		return
	}
	body, err := ioutil.ReadAll(r.Body)
	if err != nil {
		http.Error(w, "Unable to read body", http.StatusBadRequest)
		return
	}
	ConnectionReq := struct {
		URL string `json:"url"`
	}{}
	err = json.Unmarshal(body, &ConnectionReq)
	if err != nil {
		http.Error(w, err.Error(), http.StatusBadRequest)
		return
	}
	err = sess.ConnectToRemoteProvider(ConnectionReq.URL)
	if err != nil {
		http.Error(w, err.Error(), http.StatusBadRequest)
		return
	}
}

func (apiSession apiSession) ConnectLocal(w http.ResponseWriter, r *http.Request) {
	vars := mux.Vars(r)
	sess, err := apiSession.sessionFromMuxVars(vars)
	if err != nil {
		http.Error(w, err.Error(), http.StatusNotFound)
		return
	}
	err = sess.ConnectToLocalProvider()
	if err != nil {
		http.Error(w, err.Error(), http.StatusInternalServerError)
		return
	}
}

func (apiSession apiSession) pair(w http.ResponseWriter, r *http.Request) {
	vars := mux.Vars(r)
	sess, err := apiSession.sessionFromMuxVars(vars)
	if err != nil {
		http.Error(w, err.Error(), http.StatusNotFound)
		return
	}
	body, err := ioutil.ReadAll(r.Body)
	if err != nil {
		http.Error(w, "Unable to read body", http.StatusBadRequest)
		return
	}
	pairReq := struct {
		CardID string `json:"cardID"`
	}{
		CardID: "",
	}
	err = json.Unmarshal(body, &pairReq)
	if err != nil {
		http.Error(w, err.Error(), http.StatusBadRequest)
		return
	}
	err = sess.ConnectToCounterparty(pairReq.CardID)
	if err != nil {
		http.Error(w, err.Error(), http.StatusInternalServerError)
		return
	}

}

type phonRet struct {
	Index  int    `json:"index"`
	PubKey string `json:"pubKey"`
	Type   int    `json:"type"`
	Value  int    `json:"value"`
}

func (apiSession apiSession) listPhonons(w http.ResponseWriter, r *http.Request) {
	vars := mux.Vars(r)
	sess, err := apiSession.sessionFromMuxVars(vars)
	if err != nil {
		http.Error(w, err.Error(), http.StatusNotFound)
		return
	}

	phonons := []*model.Phonon{}
	if cache[sess.GetName()].cachePopulated {
		phonons = []*model.Phonon{}
		for _, phonon := range cache[sess.GetName()].phonons {
			phonons = append(phonons, phonon)
		}
	} else {
		phonons, err = sess.ListPhonons(0, 0, 0)
		if err != nil {
			http.Error(w, err.Error(), http.StatusInternalServerError)
			return
		}

		for _, p := range phonons {
			p.PubKey, err = sess.GetPhononPubKey(p.KeyIndex)
			if err != nil {
				http.Error(w, err.Error(), http.StatusInternalServerError)
				return
			}
		}
		for _, phonon := range phonons {
			cache[sess.GetName()].phonons[phonon.KeyIndex] = phonon
		}
		cache[sess.GetName()].cachePopulated = true
	}
	enc := json.NewEncoder(w)
	err = enc.Encode(phonons)
	if err != nil {
		http.Error(w, err.Error(), http.StatusInternalServerError)
		return
	}
}

func (apiSession apiSession) setDescriptor(w http.ResponseWriter, r *http.Request) {
	vars := mux.Vars(r)
	sess, err := apiSession.sessionFromMuxVars(vars)
	if err != nil {
		http.Error(w, err.Error(), http.StatusNotFound)
		return
	}
	phononIndex, ok := vars["PhononIndex"]
	if !ok {
		http.Error(w, "Phonon not found", http.StatusNotFound)
		return
	}
	index, err := strconv.ParseUint(phononIndex, 10, 16)
	if err != nil {
		http.Error(w, "Unable to convert index to int:"+err.Error(), http.StatusBadRequest)
		return
	}
	b, err := ioutil.ReadAll(r.Body)
	if err != nil {
		http.Error(w, "unable to read body", http.StatusBadRequest)
		return
	}

	inputs := struct {
		CurrencyType int `json:"currencyType"`
		Value        int `json:"value"`
	}{}
	json.Unmarshal(b, &inputs)

	den, err := model.NewDenomination(big.NewInt(int64(inputs.Value)))
	if err != nil {
		http.Error(w, "Unable to convert value to base and exponent form for phonon storage: "+err.Error(), http.StatusBadRequest)
	}

	p := &model.Phonon{
		KeyIndex:     uint16(index),
		Denomination: den,
		CurrencyType: model.CurrencyType(inputs.CurrencyType),
	}
	p.KeyIndex = uint16(index)
	err = sess.SetDescriptor(p)
	if err != nil {
		http.Error(w, "Unable to set descriptor", http.StatusBadRequest)
		return
	}
	cache[sess.GetName()].phonons[p.KeyIndex] = p
}

func (apiSession apiSession) send(w http.ResponseWriter, r *http.Request) {
	vars := mux.Vars(r)
	sess, err := apiSession.sessionFromMuxVars(vars)
	if err != nil {
		http.Error(w, err.Error(), http.StatusNotFound)
		return
	}
	phononIndex, ok := vars["PhononIndex"]
	if !ok {
		http.Error(w, "Phonon not found", http.StatusNotFound)
		return
	}
	index, err := strconv.ParseUint(phononIndex, 10, 16)
	if err != nil {
		http.Error(w, "Unable to convert index to int:"+err.Error(), http.StatusBadRequest)
		return
	}

	err = sess.SendPhonons([]uint16{uint16(index)})

	if err != nil {
		http.Error(w, "unable to send phonons: "+err.Error(), http.StatusInternalServerError)
		return
	}
	delete(cache[sess.GetName()].phonons, uint16(index))
}

func (apiSession apiSession) exportPhonon(w http.ResponseWriter, r *http.Request) {
	vars := mux.Vars(r)
	sess, err := apiSession.sessionFromMuxVars(vars)
	if err != nil {
		http.Error(w, err.Error(), http.StatusNotFound)
		return
	}
	phononIndex, ok := vars["PhononIndex"]
	if !ok {
		http.Error(w, "Phonon not found", http.StatusNotFound)
		return
	}
	index, err := strconv.ParseUint(phononIndex, 10, 16)
	if err != nil {
		http.Error(w, "Unable to convert index to int:"+err.Error(), http.StatusBadRequest)
		return
	}
	privkey, err := sess.DestroyPhonon(uint16(index))
	if err != nil {
		http.Error(w, "Unable to redeem phonon: "+err.Error(), http.StatusInternalServerError)
		return
	}
	ret := struct {
		PrivateKey string `json:"privateKey"`
	}{PrivateKey: fmt.Sprintf("%x", privkey.D)}
	delete(cache[sess.GetName()].phonons, uint16(index))
	enc := json.NewEncoder(w)
	err = enc.Encode(ret)
	if err != nil {
		http.Error(w, err.Error(), http.StatusInternalServerError)
		return
	}
}

func (apiSession apiSession) generatemock(w http.ResponseWriter, r *http.Request) {
	session, err := apiSession.t.GenerateMock()
	if err != nil {
		http.Error(w, "unable to generate mock", http.StatusInternalServerError)
		return
	}
	cache[session] = &sessionCache{
		cachePopulated: true,
		phonons:        map[uint16]*model.Phonon{},
	}
}

func (apiSession apiSession) sessionFromMuxVars(p map[string]string) (*orchestrator.Session, error) {
	sessionName, ok := p["sessionID"]
	if !ok {
		fmt.Println("unable to find session")
		return nil, fmt.Errorf("unable to find session")
	}
	sessions := apiSession.t.ListSessions()
	var targetSession *orchestrator.Session
	for _, session := range sessions {
		if session.GetName() == sessionName {
			targetSession = session
			break
		}
	}
	if targetSession == nil {
		return nil, fmt.Errorf("unable to find session")
	}
	return targetSession, nil
}<|MERGE_RESOLUTION|>--- conflicted
+++ resolved
@@ -46,14 +46,11 @@
 var cache map[string]*sessionCache
 
 func Server(port string, certFile string, keyFile string, mock bool) {
-<<<<<<< HEAD
-	session := apiSession{}
 	log.SetLevel(log.DebugLevel)
 	log.SetFormatter(&log.JSONFormatter{})
-=======
 	log.Debug("Starting local api server")
 	session := apiSession{orchestrator.NewPhononTerminal()}
->>>>>>> 197b13e2
+
 	//initialize cache map
 	cache = make(map[string]*sessionCache)
 	if mock {
